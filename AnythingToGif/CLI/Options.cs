--- conflicted
+++ resolved
@@ -31,16 +31,13 @@
     [Description("Median-Cut")] MedianCut,
     [Description("Octree")] Octree,
     [Description("Greedy Orthogonal Bi-Partitioning (Wu)")] GreedyOrthogonalBiPartitioning,
-<<<<<<< HEAD
     [Description("EGA 16-colors + transparency")] Ega16,
     [Description("VGA 256-colors + transparency")] Vga256,
     [Description("Web Safe palette + transparency")] WebSafe,
-    [Description("Mac 8-bit system palette + transparency")] Mac8Bit
-=======
+    [Description("Mac 8-bit system palette + transparency")] Mac8Bit,
     [Description("Variance-Cut")] VarianceCut,
     [Description("Variance-Based")] VarianceBased,
     [Description("Binary Splitting")] BinarySplitting
->>>>>>> 7256e1be
   }
 
   public enum DithererMode {
@@ -110,17 +107,6 @@
 
   public FileSystemInfo OutputPath => Directory.Exists(this._OutputPath) ? new DirectoryInfo(this._OutputPath) : new FileInfo(this._OutputPath);
 
-<<<<<<< HEAD
-  public Func<IQuantizer> Quantizer => this._Quantizer switch {
-    QuantizerMode.Octree => () => new OctreeQuantizer(),
-    QuantizerMode.MedianCut => () => new MedianCutQuantizer(),
-    QuantizerMode.GreedyOrthogonalBiPartitioning => () => new WuQuantizer(),
-    QuantizerMode.Ega16 => () => new Ega16Quantizer(),
-    QuantizerMode.Vga256 => () => new Vga256Quantizer(),
-    QuantizerMode.WebSafe => () => new WebSafeQuantizer(),
-    QuantizerMode.Mac8Bit => () => new Mac8BitQuantizer(),
-    _ => throw new("Unknown quantizer")
-=======
   public Func<Color, Color, int>? Metric => this._Metric switch {
     ColorDistanceMetric.Default => null,
     ColorDistanceMetric.Euclidean => ColorExtensions.EuclideanDistance,
@@ -143,6 +129,10 @@
       QuantizerMode.VarianceCut => new VarianceCutQuantizer(),
       QuantizerMode.VarianceBased => new VarianceBasedQuantizer(),
       QuantizerMode.BinarySplitting => new BinarySplittingQuantizer(),
+      QuantizerMode.Ega16 => () => new Ega16Quantizer(),
+      QuantizerMode.Vga256 => () => new Vga256Quantizer(),
+      QuantizerMode.WebSafe => () => new WebSafeQuantizer(),
+      QuantizerMode.Mac8Bit => () => new Mac8BitQuantizer(),
       _ => throw new("Unknown quantizer")
     };
 
@@ -153,7 +143,6 @@
       q = new AntRefinementWrapper(q, this.AntIterations, this.Metric ?? ColorExtensions.EuclideanDistance);
 
     return q;
->>>>>>> 7256e1be
   };
 
   public IDitherer Ditherer => this._Ditherer switch {
