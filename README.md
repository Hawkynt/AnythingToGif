# AnythingToGif

This is a versatile tool designed to convert a wide variety of visual media formats into high-quality GIFs (with a hard 'G'), supporting TrueColor images. This utility excels in converting both still images and video files into GIFs, ensuring superior color fidelity and efficient processing.

- [X] Command line interface

```
AnythingToGif 1.0.2.0
Copyright (C) 2024 Hawkynt
Converts anything to GIF format.

Usage: AnythingToGif [<input>] [<options>] | <input> <output> [<options>]

  -q, --quantizer                       (Default: Octree) Quantizer to use.
  -d, --ditherer                        (Default: FloydSteinberg) Ditherer to use.
  -f, --useBackFilling                  (Default: false) Whether to use backfilling.
  -b, --firstSubImageInitsBackground    (Default: true) Whether the first sub-image initializes the background.
  -p, --usePca                          (Default: false) Use Principal Component Analysis preprocessing before quantization.
  -c, --colorOrdering                   (Default: MostUsedFirst) Color ordering mode.
  -n, --noCompression                   (Default: false) Whether to use compressed GIF files or not.
  -a, --useAntRefinement                (Default: false) Whether to apply Ant-tree like iterative refinement after initial quantization.
  -i, --antIterations                   (Default: 25) Number of iterations for Ant-tree like refinement.
  --help                                Display this help screen.
  --version                             Display version information.
  input (pos. 0)                        Input directory or file. If not specified, defaults to the current directory.
  output (pos. 1)                       Output directory or file. If not specified, defaults to the current directory.

Color Distance Methods:
  Default: Automatic selection
  Euclidean: Euclidean
  EuclideanBT709: Euclidean (BT709)
  EuclideanNommyde: Euclidean (Nommyde)
  WeightedEuclideanLowRed: Weighted Euclidean (low red component)
  WeightedEuclideanHighRed: Weighted Euclidean (high red component)
  Manhattan: Manhattan
  ManhattanBT709: Manhattan (BT709)
  ManhattanNommyde: Manhattan (Nommyde)
  CompuPhase: CompuPhase
  
Quantizer Modes:
  MedianCut: Median-Cut
  Octree: Octree
  GreedyOrthogonalBiPartitioning: Greedy Orthogonal Bi-Partitioning (Wu)
<<<<<<< HEAD
  Ega16: EGA 16-colors + transparency
  Vga256: VGA 256-colors + transparency
  WebSafe: Web Safe palette + transparency
  Mac8Bit: Mac 8-bit system palette + transparency

=======
  VarianceCut: Variance-Cut
  VarianceBased: Variance-Based
  BinarySplitting: Binary Splitting
  
>>>>>>> 7256e1be
Ditherer Modes:
  None: None
  FloydSteinberg: Floyd-Steinberg
  FalseFloydSteinberg: Floyd-Steinberg (false implementation)
  EqualFloydSteinberg: Floyd-Steinberg (equally distributed)
  JarvisJudiceNinke: Jarvis-Judice-Ninke
  Stucki: Stucki
  Atkinson: Atkinson
  Burkes: Burkes
  Sierra: Sierra
  TwoRowSierra: 2-row Sierra
  SierraLite: Sierra Lite
  Pigeon: Pigeon
  StevensonArce: Stevenson-Arce
  ShiauFan: ShiauFan
  ShiauFan2: ShiauFan2
  Fan93: Fan93
  Bayer2x2: Bayer 2x2
  Bayer4x4: Bayer 4x4
  Bayer8x8: Bayer 8x8
  ADitherXorY149: A-Dither XOR-Y149
  ADitherXorY149WithChannel: A-Dither XOR-Y149 with Channel
  ADitherXYArithmetic: A-Dither XY Arithmetic
  ADitherXYArithmeticWithChannel: A-Dither XY Arithmetic with Channel
  ADitherUniform: A-Dither Uniform

Color Ordering Modes:
  MostUsedFirst: Ordered by usage, the most used first
  FromCenter: From center of the image
  LeastUsedFirst: Ordered by usage, the least used first
  HighLuminanceFirst: Ordered by luminance, the brightest colors first
  LowLuminanceFirst: Ordered by luminance, the darkest colors first
  Random: Purely random

Insufficient arguments try '--help' for help.
```

## Overview

In the 1990s, the GIF file format was the dominant image format on the web, known for its efficiency, portability, and support for animation and transparency. However, due to concerns over patent claims on the LZW compression algorithm, the PNG format was introduced as a replacement, offering several advantages over GIF. Despite these advantages, it was often believed that GIFs were limited to 256-color palettes, making them unsuitable for full-color images. This belief is only partially correct. GIFs can indeed contain many colors by utilizing multiple graphic rendering blocks, each with its own local color table.

### High-Color GIFs Explained

GIF files traditionally support an 8-bit pixel format, meaning each pixel value references a table with up to 256 colors. However, this limitation can be circumvented by using multiple graphic rendering blocks within a single GIF image. Each block can have its own local color table of 256 colors, drawn from a 24-bit color space.

To create a high-color GIF, **AnythingToGif** partitions the color set across multiple frames. The process works as follows:

1. **First Frame**: The initial frame contains 256 commonly used colors from the original image, using traditional quantization and dithering techniques to ensure a high-quality base image. This approach ensures that the initial frame is a visually appealing approximation of the final image, allowing the image to visually converge faster. By starting with a high-quality base, the subsequent frames enhance the image more efficiently, leading to a smoother and quicker rendering process. This method improves both the visual quality and the user experience, as the GIF appears more complete and detailed from the beginning. The user can also start with a blank canvas if he choses to do so. This is controlled by this *FirstSubImageInitsBackground* flag.

2. **Subsequent Frames**: Each subsequent frame introduces 255 new colors. The 256th color in each frame is reserved for transparency, allowing the frame to be overlaid on the previous ones without completely obscuring them. This utilizes a feature of the GIF format called local color table which is bound to a single frame.

   *Color Ordering Method*: The colors for each frame are added based on a selected color ordering method, which determines the sequence in which new colors are introduced. This method ensures that the most visually significant colors are prioritized.

   The options include:

   - [X] **Random**: Colors are added in a random order.
   - [X] **MostUsedFirst**: Colors that appear most frequently in the image are added first, ensuring that the most common colors are prioritized.
   - [X] **FromCenter**: Colors are added starting from the center of the image, moving outward.
   - [X] **LeastUsedFirst**: Colors that appear least frequently are added first.
   - [X] **HighLuminanceFirst**: Colors with the highest brightness levels are added first, enhancing bright areas of the image initially.
   - [X] **LowLuminanceFirst**: Colors with the lowest brightness levels are added first, focusing on darker areas initially.

3. **Layering Frames**: The frames are layered on top of each other using a GIF feature called the *frame disposal method* combined with the lowest possible *frame delay* of 1/100th second. This method ensures that already existing pixels remain on the screen, untouched by subsequent frames. When combined with transparency, it allows new colors to be added without overwriting previous ones. Only the parts of the image that need new colors are repainted in each frame, making the layering process efficient and preserving the visual integrity of the image as it builds up to the full-color representation.

   - [ ] **Dynamic frame shift**: Only save the changed parts by utilizing frame offsets and arbitrary sized frames.

4. **Incremental Improvement**: This layering approach enables the GIF to incrementally improve the color representation of the image. Initially, the image may appear coarse because the first frame contains only the 256 commonly used colors. However, as more frames are rendered, each introducing new colors, the image quality progressively converges closer to the original full-color image.

   The process can be customized using the *UseBackFilling* flag. When the *UseBackFilling* flag is enabled, the tool not only paints pixels with exact color matches from the current palette but also approximates other areas with the nearest available colors. This means that even areas without an exact color match are painted in each increment, providing a more visually complete image early on. These areas are repainted in subsequent frames as more colors become available, resulting in a smoother and faster visual convergence.

   Alternatively, if the *UseBackFilling* flag is disabled, the tool will only paint pixels that have exact color matches in the current palette. This method ensures that each pixel is only painted when its exact color is available, which might result in a more staggered convergence but maintains precise color accuracy throughout the process.

Further Links for this part:

- [TrueColorGIF Application](https://github.com/donatj/tcgif)
- [Technical Description](http://notes.tweakblogs.net/blog/8712/high-color-gif-images.html)

### Color Quantization

The initial frame requires an approximate palette that represents the full range of colors in the image. Several methods for color quantization are employed to achieve this, including:

- [x] [Median-cut (MC)](https://gowtham000.hashnode.dev/median-cut-a-popular-colour-quantization-strategy)
- [x] [Octree (OC)](https://www.codeproject.com/Articles/109133/Octree-Color-Palette)
- [X] [Variance-based method (WAN)](http://algorithmicbotany.org/papers/variance-based.pdf)
- [X] [Binary splitting (BS)](https://opg.optica.org/josaa/fulltext.cfm?uri=josaa-11-11-2777&id=847)
- [X] [Binary splitting with Ant-tree (BSAT)](https://link.springer.com/article/10.1007/s11554-018-0814-8)
- [x] Greedy orthogonal bi-partitioning method (WU)
- [ ] [Neuquant (NQ)](https://scientificgems.wordpress.com/stuff/neuquant-fast-high-quality-image-quantization/)
- [ ] [Adaptive distributing units (ADU)](https://www.tandfonline.com/doi/full/10.1179/1743131X13Y.0000000059?needAccess=true)
- [X] [Variance-cut (VC)](https://ieeexplore.ieee.org/document/6718239)
- [X] [WU combined with Ant-tree for color quantization (ATCQ or WUATCQ)](https://github.com/mattdesl/atcq)
- [X] [BS combined with iterative ATCQ (BSITATCQ)](https://www.mdpi.com/2076-3417/10/21/7819)
- [ ] Simulated Annealing
- [ ] Fixed Palettes
- [ ] BSDS300
- [x] [Principal Component Analysis]()
- [ ] K-Means

Further Links for this part:

- [Quantizers](https://www.codeproject.com/Articles/66341/A-Simple-Yet-Quite-Powerful-Palette-Quantizer-in-C)

### Dithering

Dithering techniques are applied to ensure the first frame provides a good base image. Methods include:

- [X] None
- [X] [Floyd-Steinberg](https://en.wikipedia.org/wiki/Floyd%E2%80%93Steinberg_dithering)
- [X] [False Floyd-Steinberg](https://github.com/makew0rld)
- [X] [Floyd-Steinberg (equally distributed)](https://github.com/kgjenkins/dither-dream)
- [X] [Jarvis, Judice, and Ninke](https://www.graphicsacademy.com/what_ditherjarvis.php) [[1](https://www.researchgate.net/figure/Difference-between-Jarvis-Judice-and-Ninke-and-Floyd-Steinberg-results-from-watch-input_fig3_342085636)]
- [X] Stucki
- [X] Atkinson
- [X] Burkes
- [X] Sierra
- [X] Two-Row Sierra
- [X] Sierra Lite
- [X] [Pigeon](https://hbfs.wordpress.com/2013/12/31/dithering/)
- [X] [Stevenson-Arce](https://github.com/hbldh/hitherdither)
- [X] [Bayer Matrix](https://github.com/dmnsgn/bayer) (2x2, 4x4, 8x8)
- [X] [A-Dither](https://pippin.gimp.org/a_dither/) - Procedural spatial dithering with multiple patterns
  - XOR-Y149 pattern
  - XOR-Y149 with channel variation
  - XY Arithmetic pattern  
  - XY Arithmetic with channel variation
  - Uniform pattern
- [X] [Fan](https://ditherit.com)
- [X] [ShiauFan](https://ditherit.com)
- [X] [ShiauFan2](https://ditherit.com)
- [ ] [Riemersma](https://www.compuphase.com/riemer.htm) [[1](https://github.com/ibezkrovnyi/image-quantization/blob/main/packages/image-q/src/image/riemersma.ts)]
- [ ] [Average](https://www.graphicsacademy.com/what_dithera.php)
- [ ] [Random](https://www.graphicsacademy.com/what_ditherr.php)
- [ ] White Noise
- [ ] Blue Noise
- [ ] [Yliluoma's algorithm 1](https://bisqwit.iki.fi/story/howto/dither/jy/)
- [ ] [Yliluoma's algorithm 2](https://bisqwit.iki.fi/story/howto/dither/jy/)
- [ ] [Yliluoma's algorithm 3](https://bisqwit.iki.fi/story/howto/dither/jy/)
- [ ] [Thomas Knoll](https://bisqwit.iki.fi/story/howto/dither/jy/)

Further Links for this part:

- [Dithering Matrices](https://tannerhelland.com/2012/12/28/dithering-eleven-algorithms-source-code.html)
- [DitherPunk](https://surma.dev/things/ditherpunk/)
- [Cyotek](https://github.com/cyotek/Dithering/tree/master/src/Dithering)

### Color distance calculation

- [X]  [Weighted Euclidean](https://www.compuphase.com/cmetric.htm)
- [X]  [EuclideanBT709](https://github.com/ibezkrovnyi/image-quantization)
- [X]  [Manhattan](https://github.com/ibezkrovnyi/image-quantization)
- [X]  [ManhattanBT709](https://github.com/ibezkrovnyi/image-quantization)
- [X]  [ManhattanNommyde](https://github.com/ibezkrovnyi/image-quantization)
- [ ]  [CIEDE2000](https://github.com/ibezkrovnyi/image-quantization)
- [ ]  [CIE94Textiles](https://github.com/ibezkrovnyi/image-quantization)
- [ ]  [CIE94GraphicArts](https://github.com/ibezkrovnyi/image-quantization)
- [X]  [CompuPhase](https://www.compuphase.com/cmetric.htm)
- [ ]  [PNGQuant](https://github.com/ibezkrovnyi/image-quantization)

Further Links for this part:

- [Wikipedia](https://en.wikipedia.org/wiki/Color_difference)

### GIF Format

Due to the nature of this application, **AnythingToGif** requires fine-grained control over the bytes written to disk. This includes managing local palettes, transparency, frame delays, and frame disposal methods. To achieve this level of precision, the tool incorporates its own GIF writing code, built directly from the GIF specifications. This custom code ensures that every aspect of the GIF format is meticulously handled, allowing for the creation of high-color images and smooth animations. The output is rigorously checked using various GIF debugging tools, ensuring compatibility and optimal performance across different platforms and browsers.

- [X] [Uncompressed Images](https://github.com/Distrotech/libungif/blob/master/UNCOMPRESSED_GIF)
- [X] [LZW Compression](https://giflib.sourceforge.net/whatsinagif/lzw_image_data.html)
- [ ] [Optimized compression](https://create.stephan-brumme.com/flexigif-lossless-gif-lzw-optimization/)
- [X] Optimized frame-size and positioning

Further Links for this part:

- [GIF Specs](https://www.w3.org/Graphics/GIF/spec-gif89a.txt)
- [GIF Format](https://giflib.sourceforge.net/whatsinagif/)
- [Online GIF Debugger](https://onlinegiftools.com/analyze-gif)
- [GIF Checker](https://interglacial.com/pub/dr_gif_80g.pl)
- [GIF Explorer](https://www.matthewflickinger.com/lab/whatsinagif/gif_explorer.asp)
- [Palette Paper](https://iplab.dmi.unict.it/iplab/wp-content/uploads/2023/09/Animated_Gif_Optimization_By_Adaptive_Color_Local_Table_Management-1.pdf)

## Practical Considerations

While high-color GIFs can accurately represent complex images, they often result in large file sizes due to the numerous frames required. One approach to mitigate this is to encode more image information into the first few frames, creating an approximation of the full image and refining it in subsequent frames. This results in larger files because fewer pixels are transparent, but it improves the visual quality of the initial rendering.

Reducing the number of distinct colors in the image can also help manage file size and loading times. For example, using just 5 frames allows for (5 * 255) + 1 = 1276 (2551 for 10 frames ~0.1sec, 5101 for 20 frames ~0.2sec, 2.550.001 for 100 frames ~1sec) different colors, which is a significant improvement over the traditional 256-color palette.

## Converting video

When converting video, AnythingToGif processes changed areas from frame to frame, introducing new frames as necessary using the same algorithms applied to still images. This ensures high-quality color reproduction and smooth transitions at the cost of a higher framerate whenever needed.

- [X] **Frame extrapolation**: Get the images from a video.
- [ ] **Differential frame encoding**: Only process the differencies between each frame.
- [ ] **Constant FPS**: Switching between constant fps inserting dummy frames as needed or variable frame rate
- [ ] **Concatenation**: Combining multiple files into one video.<|MERGE_RESOLUTION|>--- conflicted
+++ resolved
@@ -41,18 +41,14 @@
   MedianCut: Median-Cut
   Octree: Octree
   GreedyOrthogonalBiPartitioning: Greedy Orthogonal Bi-Partitioning (Wu)
-<<<<<<< HEAD
+  VarianceCut: Variance-Cut
+  VarianceBased: Variance-Based
+  BinarySplitting: Binary Splitting
   Ega16: EGA 16-colors + transparency
   Vga256: VGA 256-colors + transparency
   WebSafe: Web Safe palette + transparency
   Mac8Bit: Mac 8-bit system palette + transparency
-
-=======
-  VarianceCut: Variance-Cut
-  VarianceBased: Variance-Based
-  BinarySplitting: Binary Splitting
   
->>>>>>> 7256e1be
 Ditherer Modes:
   None: None
   FloydSteinberg: Floyd-Steinberg
@@ -146,7 +142,7 @@
 - [X] [WU combined with Ant-tree for color quantization (ATCQ or WUATCQ)](https://github.com/mattdesl/atcq)
 - [X] [BS combined with iterative ATCQ (BSITATCQ)](https://www.mdpi.com/2076-3417/10/21/7819)
 - [ ] Simulated Annealing
-- [ ] Fixed Palettes
+- [X] Fixed Palettes
 - [ ] BSDS300
 - [x] [Principal Component Analysis]()
 - [ ] K-Means
