# AnythingToGif

This is a versatile tool designed to convert a wide variety of visual media formats into high-quality GIFs (with a hard 'G'), supporting TrueColor images. This utility excels in converting both still images and video files into GIFs, ensuring superior color fidelity and efficient processing.

- [X] Command line interface

```
AnythingToGif 1.0.2.0
Copyright (C) 2024 Hawkynt
Converts anything to GIF format.

Usage: AnythingToGif [<input>] [<options>] | <input> <output> [<options>]

  -a, --useAntRefinement                (Default: false) Whether to apply Ant-tree like iterative refinement after initial quantization.
  -b, --firstSubImageInitsBackground    (Default: true) Whether the first sub-image initializes the background.
  -c, --colorOrdering                   (Default: MostUsedFirst) Color ordering mode.
  -d, --ditherer                        (Default: FloydSteinberg) Ditherer to use.
  -f, --useBackFilling                  (Default: false) Whether to use backfilling.
  -i, --antIterations                   (Default: 25) Number of iterations for Ant-tree like refinement.
  -m, --metric                          (Default: CompuPhaseDistance) Color distance metric to use.
  -n, --noCompression                   (Default: false) Whether to use compressed GIF files or not.
  -p, --usePca                          (Default: false) Use Principal Component Analysis preprocessing before quantization.
  -q, --quantizer                       (Default: Octree) Quantizer to use.
  --help                                Display this help screen.
  --version                             Display version information.
  input (pos. 0)                        Input directory or file. If not specified, defaults to the current directory.
  output (pos. 1)                       Output directory or file. If not specified, defaults to the current directory.

Color Distance Methods:
  Default: Automatic selection
  Euclidean: Euclidean
  EuclideanBT709: Euclidean (BT709)
  EuclideanNommyde: Euclidean (Nommyde)
  WeightedEuclideanLowRed: Weighted Euclidean (low red component)
  WeightedEuclideanHighRed: Weighted Euclidean (high red component)
  Manhattan: Manhattan
  ManhattanBT709: Manhattan (BT709)
  ManhattanNommyde: Manhattan (Nommyde)
  CompuPhase: CompuPhase
  
Quantizer Modes:
  MedianCut: Median-Cut
  Octree: Octree
  GreedyOrthogonalBiPartitioning: Greedy Orthogonal Bi-Partitioning (Wu)
  VarianceCut: Variance-Cut
  VarianceBased: Variance-Based
  BinarySplitting: Binary Splitting
<<<<<<< HEAD
  Adu: Adaptive Distributing Units
=======
  Ega16: EGA 16-colors + transparency
  Vga256: VGA 256-colors + transparency
  WebSafe: Web Safe palette + transparency
  Mac8Bit: Mac 8-bit system palette + transparency
>>>>>>> e5e8ede2
  
Ditherer Modes:
  None: None
  FloydSteinberg: Floyd-Steinberg
  FalseFloydSteinberg: Floyd-Steinberg (false implementation)
  EqualFloydSteinberg: Floyd-Steinberg (equally distributed)
  JarvisJudiceNinke: Jarvis-Judice-Ninke
  Stucki: Stucki
  Atkinson: Atkinson
  Burkes: Burkes
  Sierra: Sierra
  TwoRowSierra: 2-row Sierra
  SierraLite: Sierra Lite
  Pigeon: Pigeon
  StevensonArce: Stevenson-Arce
  ShiauFan: ShiauFan
  ShiauFan2: ShiauFan2
  Fan93: Fan93
  Bayer2x2: Bayer 2x2
  Bayer4x4: Bayer 4x4
  Bayer8x8: Bayer 8x8
  ADitherXorY149: A-Dither XOR-Y149
  ADitherXorY149WithChannel: A-Dither XOR-Y149 with Channel
  ADitherXYArithmetic: A-Dither XY Arithmetic
  ADitherXYArithmeticWithChannel: A-Dither XY Arithmetic with Channel
  ADitherUniform: A-Dither Uniform

Color Ordering Modes:
  MostUsedFirst: Ordered by usage, the most used first
  FromCenter: From center of the image
  LeastUsedFirst: Ordered by usage, the least used first
  HighLuminanceFirst: Ordered by luminance, the brightest colors first
  LowLuminanceFirst: Ordered by luminance, the darkest colors first
  Random: Purely random

Insufficient arguments try '--help' for help.
```

## Overview

In the 1990s, the GIF file format was the dominant image format on the web, known for its efficiency, portability, and support for animation and transparency. However, due to concerns over patent claims on the LZW compression algorithm, the PNG format was introduced as a replacement, offering several advantages over GIF. Despite these advantages, it was often believed that GIFs were limited to 256-color palettes, making them unsuitable for full-color images. This belief is only partially correct. GIFs can indeed contain many colors by utilizing multiple graphic rendering blocks, each with its own local color table.

### High-Color GIFs Explained

GIF files traditionally support an 8-bit pixel format, meaning each pixel value references a table with up to 256 colors. However, this limitation can be circumvented by using multiple graphic rendering blocks within a single GIF image. Each block can have its own local color table of 256 colors, drawn from a 24-bit color space.

To create a high-color GIF, **AnythingToGif** partitions the color set across multiple frames. The process works as follows:

1. **First Frame**: The initial frame contains 256 commonly used colors from the original image, using traditional quantization and dithering techniques to ensure a high-quality base image. This approach ensures that the initial frame is a visually appealing approximation of the final image, allowing the image to visually converge faster. By starting with a high-quality base, the subsequent frames enhance the image more efficiently, leading to a smoother and quicker rendering process. This method improves both the visual quality and the user experience, as the GIF appears more complete and detailed from the beginning. The user can also start with a blank canvas if he choses to do so. This is controlled by this *FirstSubImageInitsBackground* flag.

2. **Subsequent Frames**: Each subsequent frame introduces 255 new colors. The 256th color in each frame is reserved for transparency, allowing the frame to be overlaid on the previous ones without completely obscuring them. This utilizes a feature of the GIF format called local color table which is bound to a single frame.

   *Color Ordering Method*: The colors for each frame are added based on a selected color ordering method, which determines the sequence in which new colors are introduced. This method ensures that the most visually significant colors are prioritized.

   The options include:

   - [X] **Random**: Colors are added in a random order.
   - [X] **MostUsedFirst**: Colors that appear most frequently in the image are added first, ensuring that the most common colors are prioritized.
   - [X] **FromCenter**: Colors are added starting from the center of the image, moving outward.
   - [X] **LeastUsedFirst**: Colors that appear least frequently are added first.
   - [X] **HighLuminanceFirst**: Colors with the highest brightness levels are added first, enhancing bright areas of the image initially.
   - [X] **LowLuminanceFirst**: Colors with the lowest brightness levels are added first, focusing on darker areas initially.

3. **Layering Frames**: The frames are layered on top of each other using a GIF feature called the *frame disposal method* combined with the lowest possible *frame delay* of 1/100th second. This method ensures that already existing pixels remain on the screen, untouched by subsequent frames. When combined with transparency, it allows new colors to be added without overwriting previous ones. Only the parts of the image that need new colors are repainted in each frame, making the layering process efficient and preserving the visual integrity of the image as it builds up to the full-color representation.

   - [ ] **Dynamic frame shift**: Only save the changed parts by utilizing frame offsets and arbitrary sized frames.

4. **Incremental Improvement**: This layering approach enables the GIF to incrementally improve the color representation of the image. Initially, the image may appear coarse because the first frame contains only the 256 commonly used colors. However, as more frames are rendered, each introducing new colors, the image quality progressively converges closer to the original full-color image.

   The process can be customized using the *UseBackFilling* flag. When the *UseBackFilling* flag is enabled, the tool not only paints pixels with exact color matches from the current palette but also approximates other areas with the nearest available colors. This means that even areas without an exact color match are painted in each increment, providing a more visually complete image early on. These areas are repainted in subsequent frames as more colors become available, resulting in a smoother and faster visual convergence.

   Alternatively, if the *UseBackFilling* flag is disabled, the tool will only paint pixels that have exact color matches in the current palette. This method ensures that each pixel is only painted when its exact color is available, which might result in a more staggered convergence but maintains precise color accuracy throughout the process.

Further Links for this part:

- [TrueColorGIF Application](https://github.com/donatj/tcgif)
- [Technical Description](http://notes.tweakblogs.net/blog/8712/high-color-gif-images.html)

### Color Quantization

The initial frame requires an approximate palette that represents the full range of colors in the image. Several methods for color quantization are employed to achieve this, including:

- [x] [Median-cut (MC)](https://gowtham000.hashnode.dev/median-cut-a-popular-colour-quantization-strategy)
- [x] [Octree (OC)](https://www.codeproject.com/Articles/109133/Octree-Color-Palette)
- [X] [Variance-based method (WAN)](http://algorithmicbotany.org/papers/variance-based.pdf)
- [X] [Binary splitting (BS)](https://opg.optica.org/josaa/fulltext.cfm?uri=josaa-11-11-2777&id=847)
- [X] [Binary splitting with Ant-tree (BSAT)](https://link.springer.com/article/10.1007/s11554-018-0814-8)
- [x] Greedy orthogonal bi-partitioning method (WU)
- [ ] [Neuquant (NQ)](https://scientificgems.wordpress.com/stuff/neuquant-fast-high-quality-image-quantization/)
- [X] [Adaptive distributing units (ADU)](https://www.tandfonline.com/doi/full/10.1179/1743131X13Y.0000000059?needAccess=true)
- [X] [Variance-cut (VC)](https://ieeexplore.ieee.org/document/6718239)
- [X] [WU combined with Ant-tree for color quantization (ATCQ or WUATCQ)](https://github.com/mattdesl/atcq)
- [X] [BS combined with iterative ATCQ (BSITATCQ)](https://www.mdpi.com/2076-3417/10/21/7819)
- [ ] Simulated Annealing
- [X] Fixed Palettes
- [ ] BSDS300
- [x] [Principal Component Analysis]()
- [ ] K-Means

Further Links for this part:

- [Quantizers](https://www.codeproject.com/Articles/66341/A-Simple-Yet-Quite-Powerful-Palette-Quantizer-in-C)

### Dithering

Dithering techniques are applied to ensure the first frame provides a good base image. Methods include:

- [X] None
- [X] [Floyd-Steinberg](https://en.wikipedia.org/wiki/Floyd%E2%80%93Steinberg_dithering)
- [X] [False Floyd-Steinberg](https://github.com/makew0rld)
- [X] [Floyd-Steinberg (equally distributed)](https://github.com/kgjenkins/dither-dream)
- [X] [Jarvis, Judice, and Ninke](https://www.graphicsacademy.com/what_ditherjarvis.php) [[1](https://www.researchgate.net/figure/Difference-between-Jarvis-Judice-and-Ninke-and-Floyd-Steinberg-results-from-watch-input_fig3_342085636)]
- [X] Stucki
- [X] Atkinson
- [X] Burkes
- [X] Sierra
- [X] Two-Row Sierra
- [X] Sierra Lite
- [X] [Pigeon](https://hbfs.wordpress.com/2013/12/31/dithering/)
- [X] [Stevenson-Arce](https://github.com/hbldh/hitherdither)
- [X] [Bayer Matrix](https://github.com/dmnsgn/bayer) (2x2, 4x4, 8x8)
- [X] [A-Dither](https://pippin.gimp.org/a_dither/) - Procedural spatial dithering with multiple patterns
  - XOR-Y149 pattern
  - XOR-Y149 with channel variation
  - XY Arithmetic pattern  
  - XY Arithmetic with channel variation
  - Uniform pattern
- [X] [Fan](https://ditherit.com)
- [X] [ShiauFan](https://ditherit.com)
- [X] [ShiauFan2](https://ditherit.com)
- [ ] [Riemersma](https://www.compuphase.com/riemer.htm) [[1](https://github.com/ibezkrovnyi/image-quantization/blob/main/packages/image-q/src/image/riemersma.ts)]
- [ ] [Average](https://www.graphicsacademy.com/what_dithera.php)
- [ ] [Random](https://www.graphicsacademy.com/what_ditherr.php)
- [ ] White Noise
- [ ] Blue Noise
- [ ] [Yliluoma's algorithm 1](https://bisqwit.iki.fi/story/howto/dither/jy/)
- [ ] [Yliluoma's algorithm 2](https://bisqwit.iki.fi/story/howto/dither/jy/)
- [ ] [Yliluoma's algorithm 3](https://bisqwit.iki.fi/story/howto/dither/jy/)
- [ ] [Thomas Knoll](https://bisqwit.iki.fi/story/howto/dither/jy/)

Further Links for this part:

- [Dithering Matrices](https://tannerhelland.com/2012/12/28/dithering-eleven-algorithms-source-code.html)
- [DitherPunk](https://surma.dev/things/ditherpunk/)
- [Cyotek](https://github.com/cyotek/Dithering/tree/master/src/Dithering)

### Color distance calculation

- [X]  [Weighted Euclidean](https://www.compuphase.com/cmetric.htm)
- [X]  [EuclideanBT709](https://github.com/ibezkrovnyi/image-quantization)
- [X]  [Manhattan](https://github.com/ibezkrovnyi/image-quantization)
- [X]  [ManhattanBT709](https://github.com/ibezkrovnyi/image-quantization)
- [X]  [ManhattanNommyde](https://github.com/ibezkrovnyi/image-quantization)
- [ ]  [CIEDE2000](https://github.com/ibezkrovnyi/image-quantization)
- [ ]  [CIE94Textiles](https://github.com/ibezkrovnyi/image-quantization)
- [ ]  [CIE94GraphicArts](https://github.com/ibezkrovnyi/image-quantization)
- [X]  [CompuPhase](https://www.compuphase.com/cmetric.htm)
- [ ]  [PNGQuant](https://github.com/ibezkrovnyi/image-quantization)

Further Links for this part:

- [Wikipedia](https://en.wikipedia.org/wiki/Color_difference)

### GIF Format

Due to the nature of this application, **AnythingToGif** requires fine-grained control over the bytes written to disk. This includes managing local palettes, transparency, frame delays, and frame disposal methods. To achieve this level of precision, the tool incorporates its own GIF writing code, built directly from the GIF specifications. This custom code ensures that every aspect of the GIF format is meticulously handled, allowing for the creation of high-color images and smooth animations. The output is rigorously checked using various GIF debugging tools, ensuring compatibility and optimal performance across different platforms and browsers.

- [X] [Uncompressed Images](https://github.com/Distrotech/libungif/blob/master/UNCOMPRESSED_GIF)
- [X] [LZW Compression](https://giflib.sourceforge.net/whatsinagif/lzw_image_data.html)
- [ ] [Optimized compression](https://create.stephan-brumme.com/flexigif-lossless-gif-lzw-optimization/)
- [X] Optimized frame-size and positioning

Further Links for this part:

- [GIF Specs](https://www.w3.org/Graphics/GIF/spec-gif89a.txt)
- [GIF Format](https://giflib.sourceforge.net/whatsinagif/)
- [Online GIF Debugger](https://onlinegiftools.com/analyze-gif)
- [GIF Checker](https://interglacial.com/pub/dr_gif_80g.pl)
- [GIF Explorer](https://www.matthewflickinger.com/lab/whatsinagif/gif_explorer.asp)
- [Palette Paper](https://iplab.dmi.unict.it/iplab/wp-content/uploads/2023/09/Animated_Gif_Optimization_By_Adaptive_Color_Local_Table_Management-1.pdf)

## Practical Considerations

While high-color GIFs can accurately represent complex images, they often result in large file sizes due to the numerous frames required. One approach to mitigate this is to encode more image information into the first few frames, creating an approximation of the full image and refining it in subsequent frames. This results in larger files because fewer pixels are transparent, but it improves the visual quality of the initial rendering.

Reducing the number of distinct colors in the image can also help manage file size and loading times. For example, using just 5 frames allows for (5 * 255) + 1 = 1276 (2551 for 10 frames ~0.1sec, 5101 for 20 frames ~0.2sec, 2.550.001 for 100 frames ~1sec) different colors, which is a significant improvement over the traditional 256-color palette.

## Converting video

When converting video, AnythingToGif processes changed areas from frame to frame, introducing new frames as necessary using the same algorithms applied to still images. This ensures high-quality color reproduction and smooth transitions at the cost of a higher framerate whenever needed.

- [X] **Frame extrapolation**: Get the images from a video.
- [ ] **Differential frame encoding**: Only process the differencies between each frame.
- [ ] **Constant FPS**: Switching between constant fps inserting dummy frames as needed or variable frame rate
- [ ] **Concatenation**: Combining multiple files into one video.<|MERGE_RESOLUTION|>--- conflicted
+++ resolved
@@ -45,14 +45,11 @@
   VarianceCut: Variance-Cut
   VarianceBased: Variance-Based
   BinarySplitting: Binary Splitting
-<<<<<<< HEAD
-  Adu: Adaptive Distributing Units
-=======
   Ega16: EGA 16-colors + transparency
   Vga256: VGA 256-colors + transparency
   WebSafe: Web Safe palette + transparency
   Mac8Bit: Mac 8-bit system palette + transparency
->>>>>>> e5e8ede2
+  Adu: Adaptive Distributing Units
   
 Ditherer Modes:
   None: None
